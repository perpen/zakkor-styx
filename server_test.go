--- conflicted
+++ resolved
@@ -510,14 +510,6 @@
 	}
 }
 
-<<<<<<< HEAD
-func TestWalkNonexistent(t *testing.T) {
-	srv := testServer{test: t}
-	srv.callback = func(req, rsp styxproto.Msg) {
-		if _, ok := req.(styxproto.Twalk); ok {
-			if _, ok := rsp.(styxproto.Rerror); !ok {
-				t.Errorf("expected Rerror response to nonexistent Twalk, instead got: %T", rsp)
-=======
 func TestTcreate(t *testing.T) {
 	srv := testServer{test: t}
 
@@ -548,22 +540,12 @@
 				if mode != expected.mode {
 					t.Errorf("expected mode to be %s, instead got %s", expected.mode, mode)
 				}
->>>>>>> 51b1b67a
 			}
 		}
 	}
 	srv.handler = HandlerFunc(func(s *Session) {
 		for s.Next() {
 			switch req := s.Request().(type) {
-<<<<<<< HEAD
-			case Twalk:
-				t.Logf("Twalk %s", req.Path())
-				req.Rwalk(nil, errors.New("not found"))
-				// If the walk resulted in an error, then no Qid should have been created for this path
-				if _, ok := s.conn.qidpool.Get(req.Path()); ok {
-					t.Error("qid was created when it shouldn't have been")
-				}
-=======
 			case Tcreate:
 				t.Logf("Tcreate %s %s", req.Path(), req.NewPath())
 				var f any
@@ -578,22 +560,45 @@
 			case Tstat:
 				// Because Rcreate returns an opened file, Tstat is called on styxfile.Interface or styxfile.Directory,
 				// so it will use styxfile.Stat to get stat, no need to handle
->>>>>>> 51b1b67a
 			}
 		}
 	})
 
 	srv.runMsg(func(enc *styxproto.Encoder) {
-<<<<<<< HEAD
-		enc.Twalk(1, 0, 1, "nonexistent")
-=======
 		enc.Twalk(1, 0, 1)
 		enc.Tcreate(1, 1, "dir", 0222|styxproto.DMDIR, styxproto.DMREAD)
 		enc.Tstat(1, 1)
 		enc.Twalk(1, 0, 2)
 		enc.Tcreate(1, 2, "file", 0222, styxproto.DMREAD)
 		enc.Tstat(1, 2)
->>>>>>> 51b1b67a
+	})
+}
+
+func TestWalkNonexistent(t *testing.T) {
+	srv := testServer{test: t}
+	srv.callback = func(req, rsp styxproto.Msg) {
+		if _, ok := req.(styxproto.Twalk); ok {
+			if _, ok := rsp.(styxproto.Rerror); !ok {
+				t.Errorf("expected Rerror response to nonexistent Twalk, instead got: %T", rsp)
+			}
+		}
+	}
+	srv.handler = HandlerFunc(func(s *Session) {
+		for s.Next() {
+			switch req := s.Request().(type) {
+			case Twalk:
+				t.Logf("Twalk %s", req.Path())
+				req.Rwalk(nil, errors.New("not found"))
+				// If the walk resulted in an error, then no Qid should have been created for this path
+				if _, ok := s.conn.qidpool.Get(req.Path()); ok {
+					t.Error("qid was created when it shouldn't have been")
+				}
+			}
+		}
+	})
+
+	srv.runMsg(func(enc *styxproto.Encoder) {
+		enc.Twalk(1, 0, 1, "nonexistent")
 	})
 }
 
